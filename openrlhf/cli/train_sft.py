import argparse
import math
import os
from datetime import datetime

from transformers.trainer import get_scheduler

from openrlhf.datasets import SFTDataset
from openrlhf.datasets.utils import blending_datasets
from openrlhf.models import Actor, MedusaActor
from openrlhf.trainer.sft_trainer import SFTTrainer
from openrlhf.utils import get_strategy, get_tokenizer


def train(args):
    # configure strategy
    strategy = get_strategy(args)
    strategy.setup_distributed()

    # configure model
    # load huggingface model
<<<<<<< HEAD
    if args.use_medusa:
        model = MedusaActor(
            args.pretrain,
            use_flash_attention_2=args.flash_attn,
            bf16=args.bf16,
            load_in_4bit=args.load_in_4bit,
            lora_rank=args.lora_rank,
            lora_alpha=args.lora_alpha,
            target_modules=args.target_modules,
            lora_dropout=args.lora_dropout,
            ds_config=strategy.get_ds_train_config(is_actor=True),
            packing_samples=args.packing_samples,
            use_liger_kernel=args.use_liger_kernel,
            use_neftune=args.use_neftune,
            medusa_num_heads=args.medusa_num_heads,
            medusa_num_layers=args.medusa_num_layers,
            medusa_only_heads=args.medusa_only_heads
        )
    else:
        model = Actor(
            args.pretrain,
            use_flash_attention_2=args.flash_attn,
            bf16=args.bf16,
            load_in_4bit=args.load_in_4bit,
            lora_rank=args.lora_rank,
            lora_alpha=args.lora_alpha,
            target_modules=args.target_modules,
            lora_dropout=args.lora_dropout,
            ds_config=strategy.get_ds_train_config(is_actor=True),
            packing_samples=args.packing_samples,
            use_liger_kernel=args.use_liger_kernel,
            use_neftune=args.use_neftune
        )
=======
    model = Actor(
        args.pretrain,
        attn_implementation=args.attn_implementation,
        bf16=args.bf16,
        load_in_4bit=args.load_in_4bit,
        lora_rank=args.lora_rank,
        lora_alpha=args.lora_alpha,
        target_modules=args.target_modules,
        lora_dropout=args.lora_dropout,
        ds_config=strategy.get_ds_train_config(is_actor=True),
        packing_samples=args.packing_samples,
        use_liger_kernel=args.use_liger_kernel,
    )
>>>>>>> 06ab51e7
    # configure tokenizer
    tokenizer = get_tokenizer(args.pretrain, model.model, "right", strategy, use_fast=not args.disable_fast_tokenizer)
    strategy.print(model)

    # gradient_checkpointing
    if args.gradient_checkpointing:
        model.gradient_checkpointing_enable(
            gradient_checkpointing_kwargs={"use_reentrant": args.gradient_checkpointing_use_reentrant}
        )

    # configure optimizer
    optim = strategy.create_optimizer(
        model,
        lr=args.learning_rate,
        betas=args.adam_betas,
        weight_decay=args.l2,
        medusa_lr_multiplier=args.medusa_lr_multiplier
    )

    # prepare for data and dataset
    train_data = blending_datasets(
        args.dataset,
        args.dataset_probs,
        strategy,
        args.seed,
        max_count=args.max_samples,
        dataset_split=args.dataset_split,
    )
    train_data = train_data.select(range(min(args.max_samples, len(train_data))))
    train_dataset = SFTDataset(
        train_data,
        tokenizer,
        args.max_len,
        strategy,
        pretrain_mode=args.pretrain_mode,
        input_template=args.input_template,
        multiturn=args.multiturn,
        num_processors=args.num_processors
    )

    # prepare dataloader
    train_dataloader = strategy.setup_dataloader(
        train_dataset,
        args.micro_train_batch_size,
        True,
        True,
        train_dataset.collate_fn,
    )

    eval_dataloader = None
    if getattr(args, "eval_dataset", None):
        eval_data = blending_datasets(
            args.eval_dataset,
            None,
            strategy,
            dataset_split=args.eval_split,
        )

        eval_dataset = SFTDataset(
            eval_data,
            tokenizer,
            args.max_len,
            strategy,
            pretrain_mode=args.pretrain_mode,
            input_template=args.input_template,
            multiturn=args.multiturn,
            num_processors=args.num_processors
        )
        eval_dataloader = strategy.setup_dataloader(
            eval_dataset,
            args.micro_train_batch_size,
            True,
            False,
            eval_dataset.collate_fn,
        )

    # scheduler
    num_update_steps_per_epoch = len(train_dataset) // args.train_batch_size
    max_steps = math.ceil(args.max_epochs * num_update_steps_per_epoch)

    scheduler = get_scheduler(
        args.lr_scheduler,
        optim,
        num_warmup_steps=math.ceil(max_steps * args.lr_warmup_ratio),
        num_training_steps=max_steps,
        scheduler_specific_kwargs={"min_lr": args.learning_rate * 0.1},
    )

    # prepare models
    (model, optim, scheduler) = strategy.prepare((model, optim, scheduler))

    # load checkpoint
    consumed_samples = 0
    if args.load_checkpoint and os.path.exists(args.ckpt_path):
        _, states = strategy.load_ckpt(model.model, args.ckpt_path)
        consumed_samples = states["consumed_samples"]
        strategy.print(f"Loaded the checkpoint: {args.ckpt_path}, consumed_samples: {consumed_samples}")

    os.makedirs(args.save_path, exist_ok=True)

    # configure Trainer
    trainer = SFTTrainer(
        model=model,
        strategy=strategy,
        optim=optim,
        train_dataloader=train_dataloader,
        eval_dataloader=eval_dataloader,
        scheduler=scheduler,
        max_norm=args.max_norm,
        pretrain_mode=args.pretrain_mode,
        batch_size=args.train_batch_size,
        max_epochs=args.max_epochs,
        tokenizer=tokenizer,
        save_hf_ckpt=args.save_hf_ckpt,
        disable_ds_ckpt=args.disable_ds_ckpt
    )

    trainer.fit(args, consumed_samples, num_update_steps_per_epoch)

    # save model checkpoint after fitting on only rank0
    strategy.save_model(model, tokenizer, args.save_path)


if __name__ == "__main__":
    parser = argparse.ArgumentParser()
    # Checkpoint
    parser.add_argument("--save_path", type=str, default="./ckpt")
    parser.add_argument("--save_steps", type=int, default=-1)
    parser.add_argument("--save_hf_ckpt", action="store_true", default=False)
    parser.add_argument("--disable_ds_ckpt", action="store_true", default=False)
    parser.add_argument("--logging_steps", type=int, default=1)
    parser.add_argument("--eval_steps", type=int, default=-1)
    parser.add_argument("--ckpt_path", type=str, default="./ckpt/checkpoints_sft")
    parser.add_argument("--max_ckpt_num", type=int, default=3)
    parser.add_argument("--max_ckpt_mem", type=int, default=1e8)
    parser.add_argument("--load_checkpoint", action="store_true", default=False)
    parser.add_argument("--use_ds_universal_ckpt", action="store_true", default=False)

    # DeepSpeed
    parser.add_argument("--micro_train_batch_size", type=int, default=8, help="batch size per GPU")
    parser.add_argument("--train_batch_size", type=int, default=128, help="Global training batch size")
    parser.add_argument("--max_norm", type=float, default=1.0, help="Gradient clipping")
    parser.add_argument("--gradient_checkpointing", action="store_true", default=False)
    parser.add_argument("--deepcompile", action="store_true", default=False)
    parser.add_argument("--seed", type=int, default=42)
    parser.add_argument(
        "--full_determinism",
        action="store_true",
        default=False,
        help="Enable reproducible behavior during distributed training",
    )
    parser.add_argument("--local_rank", type=int, default=-1, help="local_rank for deepspeed")
    parser.add_argument("--zero_stage", type=int, default=2, help="DeepSpeed ZeRO stage")
    parser.add_argument("--bf16", action="store_true", default=False, help="Enable bfloat16")
    parser.add_argument("--zpg", type=int, default=1, help="ZeRO++ max partition size")
    parser.add_argument("--adam_offload", action="store_true", default=False, help="Offload Adam Optimizer")
    parser.add_argument(
        "--attn_implementation",
        type=str,
        default="flash_attention_2",
        help="Attention implementation (e.g., eager, flash_attention_2, flash_attention_3, kernels-community/vllm-flash-attn3)",
    )
    parser.add_argument("--use_liger_kernel", action="store_true", default=False, help="Enable Liger Kernel")
    parser.add_argument("--grad_accum_dtype", type=str, default=None, help="Adam grad accum data type")
    parser.add_argument("--overlap_comm", action="store_true", default=False)
    parser.add_argument("--gradient_checkpointing_use_reentrant", action="store_true", default=False)
    parser.add_argument("--disable_fast_tokenizer", action="store_true", default=False)
    parser.add_argument("--ds_tensor_parallel_size", type=int, default=1, help="DeepSpeed Tensor parallel size")

    # MEDUSA configs
    parser.add_argument("--use_medusa", action="store_true", default=False, help="Use MEDUSA heads")
    parser.add_argument("--medusa_only_heads", action="store_true", default=False)
    parser.add_argument("--medusa_num_heads", type=int, default=4)
    parser.add_argument("--medusa_num_layers", type=int, default=1)
    parser.add_argument("--medusa_heads_coefficient", type=float, default=0.2)
    parser.add_argument("--medusa_decay_coefficient", type=float, default=0.8)
    parser.add_argument("--medusa_lr_multiplier", type=float, default=4.0)
    parser.add_argument(
        "--medusa_scheduler",
        type=str,
        default="constant",
        choices=["constant", "linear", "sine"]
    )

    # Support NEFTune's trick
    parser.add_argument("--use_neftune", action="store_true", default=False, help="Use NEFTune's trick")

    # SFT
    parser.add_argument("--max_epochs", type=int, default=2)
    parser.add_argument("--aux_loss_coef", type=float, default=0, help="MoE balancing loss")
    parser.add_argument("--pretrain", type=str, default=None)
    parser.add_argument("--learning_rate", type=float, default=5e-6)
    parser.add_argument("--lr_warmup_ratio", type=float, default=0.03)
    parser.add_argument("--pretrain_mode", action="store_true", default=False, help="Use pretrain loss")
    parser.add_argument("--lr_scheduler", type=str, default="cosine_with_min_lr")
    parser.add_argument("--l2", type=float, default=0, help="weight decay loss")
    parser.add_argument("--adam_betas", type=float, nargs=2, default=(0.9, 0.95), help="Betas for Adam optimizer")

    # ring-attention
    parser.add_argument("--ring_attn_size", type=int, default=1, help="Ring attention group size")
    parser.add_argument(
        "--ring_head_stride",
        type=int,
        default=1,
        help="the number of heads to do ring attention each time. "
        "It should be a divisor of the number of heads. "
        "A larger value may results in faster training but will consume more memory.",
    )

    # LoRA
    parser.add_argument("--load_in_4bit", action="store_true", default=False)
    parser.add_argument("--lora_rank", type=int, default=0)
    parser.add_argument("--lora_alpha", type=int, default=16)
    parser.add_argument("--target_modules", type=str, nargs="*", default="all-linear")
    parser.add_argument("--lora_dropout", type=float, default=0)

    # packing SFT samples without CrossAttention
    parser.add_argument("--packing_samples", action="store_true", default=False)

    # custom dataset
    parser.add_argument("--composite_tokens", type=str, default=None, help="Path to the custom composite tokens")
    parser.add_argument("--num_processors", type=int, default=8, help="the number of processors using to load dataset")
    parser.add_argument("--dataset", type=str, default=None, help="Path to the training dataset")
    parser.add_argument("--dataset_probs", type=str, default=None, help="Sampling probabilities for training datasets")
    parser.add_argument("--eval_dataset", type=str, default=None, help="Path to the evaluation dataset")
    parser.add_argument("--dataset_split", type=str, default="train")
    parser.add_argument("--eval_split", type=str, default="train")
    parser.add_argument("--max_samples", type=int, default=1000000, help="Maximum number of samples to use")
    parser.add_argument("--train_split", type=str, default="train", help="train split of the HF dataset")
    parser.add_argument("--multiturn", action="store_true", default=False, help="Use compacted multiturn dataset")

    parser.add_argument("--input_key", type=str, default="input", help="JSON dataset key")
    parser.add_argument("--output_key", type=str, default=None, help="JSON dataset key")
    parser.add_argument("--input_template", type=str, default="User: {}\nAssistant: ")
    parser.add_argument(
        "--apply_chat_template", action="store_true", default=False, help="Use HF tokenizer chat template"
    )
    parser.add_argument("--tokenizer_chat_template", type=str, default=None)
    parser.add_argument("--max_len", type=int, default=2048, help="Max tokens for the samples")

    # wandb parameters
    parser.add_argument("--use_wandb", type=str, default=None)
    parser.add_argument("--wandb_org", type=str, default=None)
    parser.add_argument("--wandb_group", type=str, default=None)
    parser.add_argument("--wandb_project", type=str, default="openrlhf_train_sft")
    parser.add_argument(
        "--wandb_run_name",
        type=str,
        default="sft_%s" % datetime.now().strftime("%m%dT%H:%M"),
    )

    # TensorBoard parameters
    parser.add_argument("--use_tensorboard", type=str, default=None, help="TensorBoard logging path")

    # ModelScope parameters
    parser.add_argument("--use_ms", action="store_true", default=False)

    args = parser.parse_args()

    if args.multiturn:
        assert args.apply_chat_template, "apply_chat_template must be enabled when using multiturn format"

    if args.input_template and "{}" not in args.input_template:
        print("[Warning] {} not in args.input_template, set to None")
        args.input_template = None

    if args.input_template and "\\n" in args.input_template:
        print(
            "[Warning] input_template contains \\n characters instead of newline. "
            "You likely want to pass $'\\n' in Bash or \"`n\" in PowerShell."
        )

    if args.ring_attn_size > 1:
        assert args.packing_samples, "packing_samples must be enabled when using ring attention"

    if args.packing_samples and "flash_attention" not in args.attn_implementation:
        print(
            "[Warning] Please use --attn_implementation with flash_attention to accelerate when --packing_samples is enabled."
        )
        args.attn_implementation = "flash_attention_2"

    if args.use_ms:
        from modelscope.utils.hf_util import patch_hub

        # Patch hub to download models from modelscope to speed up.
        patch_hub()

    train(args)<|MERGE_RESOLUTION|>--- conflicted
+++ resolved
@@ -19,11 +19,10 @@
 
     # configure model
     # load huggingface model
-<<<<<<< HEAD
     if args.use_medusa:
         model = MedusaActor(
             args.pretrain,
-            use_flash_attention_2=args.flash_attn,
+            attn_implementation=args.attn_implementation,
             bf16=args.bf16,
             load_in_4bit=args.load_in_4bit,
             lora_rank=args.lora_rank,
@@ -41,7 +40,7 @@
     else:
         model = Actor(
             args.pretrain,
-            use_flash_attention_2=args.flash_attn,
+            attn_implementation=args.attn_implementation,
             bf16=args.bf16,
             load_in_4bit=args.load_in_4bit,
             lora_rank=args.lora_rank,
@@ -53,21 +52,7 @@
             use_liger_kernel=args.use_liger_kernel,
             use_neftune=args.use_neftune
         )
-=======
-    model = Actor(
-        args.pretrain,
-        attn_implementation=args.attn_implementation,
-        bf16=args.bf16,
-        load_in_4bit=args.load_in_4bit,
-        lora_rank=args.lora_rank,
-        lora_alpha=args.lora_alpha,
-        target_modules=args.target_modules,
-        lora_dropout=args.lora_dropout,
-        ds_config=strategy.get_ds_train_config(is_actor=True),
-        packing_samples=args.packing_samples,
-        use_liger_kernel=args.use_liger_kernel,
-    )
->>>>>>> 06ab51e7
+
     # configure tokenizer
     tokenizer = get_tokenizer(args.pretrain, model.model, "right", strategy, use_fast=not args.disable_fast_tokenizer)
     strategy.print(model)
